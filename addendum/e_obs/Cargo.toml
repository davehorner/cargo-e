[package]
authors = ["David Horner"]
edition = "2021"
name = "e_obs"
version = "0.1.1"
description = "control OBS via websocket. Open Broadcaster Software control for use with cargo-e"
license = "MIT"
repository = "https://github.com/davehorner/cargo-e/tree/develop/addendum/e_obs"
homepage = "https://github.com/davehorner/cargo-e/tree/develop/addendum/e_obs"
publish = true

[profile.release]
strip = true

[[bin]]
name = "e_obs"
path = 'src/main.rs'

[dependencies]
base64 = "0.21"
chrono = "0.4.41"
dirs = "6.0.0"
futures-util = "0.3"
once_cell = "1.21.3"
rand = "0.9.1"
scopeguard = "1.2.0"
serde_json = "1"
sha2 = "0.10"
tokio-native-tls = "0.3"
tokio-tungstenite = "0.26"
url = "2"
<<<<<<< HEAD
wallpaper = "*"
=======
wallpaper = "3.2.0"
>>>>>>> 9ed9fb7f
which = "8"

[dependencies.clap]
features = ["derive"]
version = "4"

[dependencies.serde]
features = ["derive"]
version = "1"

[dependencies.tokio]
features = ["full"]
version = "1"

[dependencies.uuid]
features = ["v4"]
version = "1"

[target.'cfg(windows)'.dependencies]
windows = { version = "0.61.1", features = [
  "Win32_System_Registry",
  "Win32_UI",
  "Win32_UI_WindowsAndMessaging",
] }<|MERGE_RESOLUTION|>--- conflicted
+++ resolved
@@ -29,11 +29,7 @@
 tokio-native-tls = "0.3"
 tokio-tungstenite = "0.26"
 url = "2"
-<<<<<<< HEAD
-wallpaper = "*"
-=======
 wallpaper = "3.2.0"
->>>>>>> 9ed9fb7f
 which = "8"
 
 [dependencies.clap]
