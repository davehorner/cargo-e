--- conflicted
+++ resolved
@@ -515,11 +515,6 @@
 
 #[cfg(not(target_os = "windows"))]
 fn count_running_windows(_exe: &std::path::Path) -> usize {
-<<<<<<< HEAD
-    use sysinfo::{ProcessExt, System, SystemExt};
-    let mut sys = System::new_all();
-    sys.refresh_processes();
-=======
     #[cfg(target_os = "windows")]
     use sysinfo::{ProcessExt, System, SystemExt};
     #[cfg(not(target_os = "windows"))]
@@ -530,7 +525,6 @@
     #[cfg(not(target_os = "windows"))]
     sys.refresh_processes(sysinfo::ProcessesToUpdate::All, true);
     let mut our_pids = Vec::new();
->>>>>>> c9e4cf37
     // Collect all process IDs for our exe that are pool children
     for (pid, process) in sys.processes() {
         // Match exe name (case-insensitive) and check for --w-pool-ndx in cmdline
