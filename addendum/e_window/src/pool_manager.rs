--- conflicted
+++ resolved
@@ -1,13 +1,9 @@
 use eframe::{egui, Frame};
 use std::sync::{Arc, Mutex};
 use std::time::{Duration, Instant};
-<<<<<<< HEAD
+#[cfg(target_os = "windows")]
 use winapi::um::winuser::GetForegroundWindow;
-=======
-#[cfg(target_os = "windows")]
-use winapi::um::winuser::GetForegroundWindow;
-#[cfg(target_os = "windows")]
->>>>>>> c9e4cf37
+#[cfg(target_os = "windows")]
 fn setup_panic_hook() {
     std::panic::set_hook(Box::new(|info| {
         let message = if let Some(s) = info.payload().downcast_ref::<&str>() {
@@ -51,10 +47,7 @@
 
 impl PoolManagerApp {
     pub fn new(pool_size: usize, rate_ms: u64) -> Self {
-<<<<<<< HEAD
-=======
-        #[cfg(target_os = "windows")]
->>>>>>> c9e4cf37
+        #[cfg(target_os = "windows")]
         setup_panic_hook();
         Self {
             pool_size,
@@ -89,25 +82,16 @@
     fn on_exit(&mut self, _gl: Option<&eframe::glow::Context>) {
         unsafe {
             use std::ffi::OsStr;
-<<<<<<< HEAD
-            use std::os::windows::ffi::OsStrExt;
-
-            let message = "Pool Manager is exiting.";
-=======
             #[cfg(target_os = "windows")]
             use std::os::windows::ffi::OsStrExt;
 
             let message = "Pool Manager is exiting.";
             #[cfg(target_os = "windows")]
->>>>>>> c9e4cf37
             let wide_message: Vec<u16> = OsStr::new(message)
                 .encode_wide()
                 .chain(std::iter::once(0))
                 .collect();
-<<<<<<< HEAD
-=======
             #[cfg(target_os = "windows")]
->>>>>>> c9e4cf37
             winapi::um::winuser::MessageBoxW(
                 std::ptr::null_mut(),
                 wide_message.as_ptr(),
@@ -126,10 +110,7 @@
         #[cfg(target_os = "windows")]
         use winapi::um::winuser::{PostMessageW, WM_QUIT};
 
-<<<<<<< HEAD
-=======
-        #[cfg(target_os = "windows")]
->>>>>>> c9e4cf37
+        #[cfg(target_os = "windows")]
         fn send_quit_to_hwnds_concurrently(hwnds: Vec<usize>) {
             use std::thread;
             hwnds.into_iter().for_each(|hwnd| {
