//! Main entry point for the `crate_version_checker` application.
//!
//! This application accepts a crate name as a command-line argument,
//! prints the current User-Agent, queries crates.io for the latest version,
//! compares it with the currently running version, and prompts the user
//! to update the crate if a new version is available.

//mod e_crate_info;
mod e_crate_update;

use e_crate_update::show_current_version;
use e_crate_version_checker::e_interactive_crate_upgrade::interactive_crate_upgrade;
use std::env;
use std::process;

fn main() -> Result<(), Box<dyn std::error::Error>> {
    // Print the current User-Agent string.
    println!("{}", show_current_version());

    // Collect command-line arguments.
    let args: Vec<String> = env::args().collect();
    if args.len() != 2 {
        eprintln!("Usage: {} <crate_name>", args[0]);
        process::exit(1);
    }
    let crate_name = &args[1];

    // Interrogate Cargo for the local version of the target crate.
    let current_version =
        lookup_local_version_via_cargo(crate_name).unwrap_or_else(|| "0.0.0".to_string());
<<<<<<< HEAD
    interactive_crate_upgrade(crate_name, &current_version, 5)?;
=======
    interactive_crate_upgrade(crate_name, &current_version,5)?;
>>>>>>> 788a60e8
    Ok(())
}

use serde::Deserialize;
use std::process::Command;

#[derive(Deserialize)]
struct Metadata {
    packages: Vec<Package>,
}

#[derive(Deserialize)]
struct Package {
    name: String,
    version: String,
    _manifest_path: String,
}

/// Looks up the local version of a crate in the current workspace by running `cargo metadata`.
///
/// Returns `Some(version)` if a package with the given name is found, or `None` otherwise.
///
/// # Arguments
///
/// * `crate_name` - The name of the crate to look up.
///
/// # Example
///
/// ```rust,no_run
/// let version = lookup_local_version_via_cargo("mkcmt").expect("Crate not found");
/// println!("Local version of mkcmt is {}", version);
/// ```
pub fn lookup_local_version_via_cargo(crate_name: &str) -> Option<String> {
    // Run `cargo metadata` with no dependencies.
    let output = Command::new("cargo")
        .args(&["metadata", "--format-version", "1", "--no-deps"])
        .output()
        .ok()?;
    if !output.status.success() {
        eprintln!("cargo metadata failed");
        return None;
    }
    let stdout = String::from_utf8_lossy(&output.stdout);
    let metadata: Metadata = serde_json::from_str(&stdout).ok()?;
    // Find the package with the matching name.
    metadata
        .packages
        .into_iter()
        .find(|pkg| pkg.name == crate_name)
        .map(|pkg| pkg.version)
}<|MERGE_RESOLUTION|>--- conflicted
+++ resolved
@@ -27,12 +27,8 @@
 
     // Interrogate Cargo for the local version of the target crate.
     let current_version =
-        lookup_local_version_via_cargo(crate_name).unwrap_or_else(|| "0.0.0".to_string());
-<<<<<<< HEAD
+    lookup_local_version_via_cargo(crate_name).unwrap_or_else(|| "0.0.0".to_string());
     interactive_crate_upgrade(crate_name, &current_version, 5)?;
-=======
-    interactive_crate_upgrade(crate_name, &current_version,5)?;
->>>>>>> 788a60e8
     Ok(())
 }
 
