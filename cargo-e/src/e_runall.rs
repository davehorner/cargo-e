--- conflicted
+++ resolved
@@ -104,19 +104,23 @@
                 if target.kind == TargetKind::Binary && target.name == current_bin {
                     return Ok(()) as Result<()>;
                 }
-<<<<<<< HEAD
 
                 let manifest_path = PathBuf::from(target.manifest_path.clone());
-                let builder =
-                    CargoCommandBuilder::new(&target.name, &manifest_path, &cli.subcommand, cli.filter)
-                        .with_target(&target)
-                        .with_cli(&cli)
-                        .with_extra_args(&cli.extra);
+                let builder = CargoCommandBuilder::new(
+                    &target.name,
+                    &manifest_path,
+                    &cli.subcommand,
+                    cli.filter,
+                )
+                .with_target(&target)
+                .with_cli(&cli)
+                .with_extra_args(&cli.extra);
 
                 builder.print_command();
 
-                let maybe_backup = crate::e_manifest::maybe_patch_manifest_for_run(&target.manifest_path)
-                    .context("Failed to patch manifest for run")?;
+                let maybe_backup =
+                    crate::e_manifest::maybe_patch_manifest_for_run(&target.manifest_path)
+                        .context("Failed to patch manifest for run")?;
 
                 let system = Arc::new(Mutex::new(System::new_all()));
                 std::thread::sleep(sysinfo::MINIMUM_CPU_UPDATE_INTERVAL);
@@ -166,27 +170,27 @@
                             break;
                         }
                         _ => {
-                                                 // Process is still running.
-                        //println!("Process is still running.");
+                            // Process is still running.
+                            //println!("Process is still running.");
                         }
                     }
-                if manager.has_signalled() > 0 {
-                    println!("Detected Ctrl+C. {}", manager.has_signalled());
-                    manager.remove(pid); // Clean up the process handle
-                
-                    if manager.has_signalled() > 1 {
-                        if let Some(dur) = manager.time_between_signals() {
-                            if dur < Duration::from_millis(350) {
-                                println!("User requested quit two times quickly (<350ms).");
-                                user_requested_quit_thread.store(true, Ordering::SeqCst);
-                                break;
+                    if manager.has_signalled() > 0 {
+                        println!("Detected Ctrl+C. {}", manager.has_signalled());
+                        manager.remove(pid); // Clean up the process handle
+
+                        if manager.has_signalled() > 1 {
+                            if let Some(dur) = manager.time_between_signals() {
+                                if dur < Duration::from_millis(350) {
+                                    println!("User requested quit two times quickly (<350ms).");
+                                    user_requested_quit_thread.store(true, Ordering::SeqCst);
+                                    break;
+                                }
                             }
                         }
+                        println!("Dectected Ctrl+C, coninuing to next target.");
+                        manager.reset_signalled();
+                        break;
                     }
-                    println!("Dectected Ctrl+C, coninuing to next target.");
-                    manager.reset_signalled();
-                    break;
-                }
 
                     let (_stats, runtime_start, end_time, status_display) = {
                         let process_handle = manager.get(pid).unwrap();
@@ -219,127 +223,6 @@
                     if cli.filter {
                         ProcessManager::update_status_line(&status_display, true).ok();
                     }
-=======
-
-                let manifest_path = PathBuf::from(target.manifest_path.clone());
-                let builder = CargoCommandBuilder::new(
-                    &target.name,
-                    &manifest_path,
-                    &cli.subcommand,
-                    cli.filter,
-                )
-                .with_target(&target)
-                .with_cli(&cli)
-                .with_extra_args(&cli.extra);
-
-                builder.print_command();
-
-                let maybe_backup =
-                    crate::e_manifest::maybe_patch_manifest_for_run(&target.manifest_path)
-                        .context("Failed to patch manifest for run")?;
-
-                let system = Arc::new(Mutex::new(System::new_all()));
-                std::thread::sleep(sysinfo::MINIMUM_CPU_UPDATE_INTERVAL);
-                let mut system_guard = system.lock().unwrap();
-                system_guard.refresh_processes_specifics(
-                    ProcessesToUpdate::All,
-                    true,
-                    ProcessRefreshKind::nothing().with_cpu(),
-                );
-                drop(system_guard);
-
-                let pid = Arc::new(builder).run({
-                    let manager_ref = Arc::clone(&manager);
-                    let t = target.clone();
-                    let len = targets_len;
-                    let system_clone = system.clone();
-                    move |pid, handle| {
-                        let stats = handle.stats.lock().unwrap().clone();
-                        let runtime_start = if stats.is_comiler_target {
-                            stats.build_finished_time
-                        } else {
-                            stats.start_time
-                        };
-                        let status_display = ProcessManager::format_process_status(
-                            pid,
-                            runtime_start,
-                            system_clone,
-                            &t,
-                            (idx + 1, len),
-                        );
-                        ProcessManager::update_status_line(&status_display, true).ok();
-                        manager_ref.register(handle);
-                    }
-                })?;
-
-                let timeout = match cli.run_all {
-                    RunAll::Timeout(secs) => Duration::from_secs(secs),
-                    RunAll::Forever => Duration::from_secs(u64::MAX),
-                    RunAll::NotSpecified => Duration::from_secs(cli.wait),
-                };
-
-                let mut start = None;
-                loop {
-                    match manager.try_wait(pid) {
-                        Ok(Some(_status)) => {
-                            manager.remove(pid);
-                            break;
-                        }
-                        _ => {
-                            // Process is still running.
-                            //println!("Process is still running.");
-                        }
-                    }
-                    if manager.has_signalled() > 0 {
-                        println!("Detected Ctrl+C. {}", manager.has_signalled());
-                        manager.remove(pid); // Clean up the process handle
-
-                        if manager.has_signalled() > 1 {
-                            if let Some(dur) = manager.time_between_signals() {
-                                if dur < Duration::from_millis(350) {
-                                    println!("User requested quit two times quickly (<350ms).");
-                                    user_requested_quit_thread.store(true, Ordering::SeqCst);
-                                    break;
-                                }
-                            }
-                        }
-                        println!("Dectected Ctrl+C, coninuing to next target.");
-                        manager.reset_signalled();
-                        break;
-                    }
-
-                    let (_stats, runtime_start, end_time, status_display) = {
-                        let process_handle = manager.get(pid).unwrap();
-                        let handle = process_handle.lock().unwrap();
-                        let stats = handle.stats.lock().unwrap().clone();
-                        let runtime_start = if stats.is_comiler_target {
-                            stats.build_finished_time
-                        } else {
-                            stats.start_time
-                        };
-                        let end_time = handle.result.end_time;
-                        drop(handle);
-                        let status_display = ProcessManager::format_process_status(
-                            pid,
-                            runtime_start,
-                            system.clone(),
-                            &target,
-                            (idx + 1, targets_len),
-                        );
-                        (stats, runtime_start, end_time, status_display)
-                    };
-                    let mut system_guard = system.lock().unwrap();
-                    system_guard.refresh_processes_specifics(
-                        ProcessesToUpdate::All,
-                        true,
-                        ProcessRefreshKind::nothing().with_cpu(),
-                    );
-                    drop(system_guard);
-
-                    if cli.filter {
-                        ProcessManager::update_status_line(&status_display, true).ok();
-                    }
->>>>>>> 728ea180
                     if runtime_start.is_some() {
                         if start.is_none() {
                             start = Some(Instant::now());
@@ -355,13 +238,6 @@
                         }
                         std::thread::sleep(Duration::from_millis(500));
                     } else if end_time.is_some() {
-<<<<<<< HEAD
-                    println!("Process finished naturally.");
-                    manager.remove(pid);
-                        break;
-                    }
-                    std::thread::sleep(Duration::from_millis(100));
-=======
                         println!("Process finished naturally.");
                         manager.remove(pid);
                         break;
@@ -372,19 +248,9 @@
                 if let Some(original) = maybe_backup {
                     fs::write(&target.manifest_path, original)
                         .context("Failed to restore patched manifest")?;
->>>>>>> 728ea180
                 }
                 manager.generate_report(cli.gist);
 
-<<<<<<< HEAD
-                if let Some(original) = maybe_backup {
-                    fs::write(&target.manifest_path, original)
-                        .context("Failed to restore patched manifest")?;
-                }
-                manager.generate_report(cli.gist);
-                
-=======
->>>>>>> 728ea180
                 Ok(())
                 // --- End: original per-target logic ---
             });
@@ -393,19 +259,9 @@
             }
             handles.push(handle);
         }
-<<<<<<< HEAD
-     // Check if the user requested to quit.
-           if user_requested_quit.load(Ordering::SeqCst) {
-                break;
-            }
-        // Wait for all threads in this chunk to finish
-        for handle in handles {
-            let _ = handle.join();
-=======
         // Check if the user requested to quit.
         if user_requested_quit.load(Ordering::SeqCst) {
             break;
->>>>>>> 728ea180
         }
         // Wait for all threads in this chunk to finish
         for handle in handles {
