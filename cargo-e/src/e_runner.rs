--- conflicted
+++ resolved
@@ -725,13 +725,7 @@
     let explicit_path = Path::new(&explicit); // Construct Path outside the lock
 
     if explicit_path.exists() {
-<<<<<<< HEAD
-        // let extra_args = EXTRA_ARGS.lock().unwrap(); // Locking the Mutex to access the data
         let extra_str_slice: Vec<String> = extra_args.iter().cloned().collect();
-
-=======
-        let extra_str_slice: Vec<String> = extra_args.iter().cloned().collect();
->>>>>>> 526fcd93
         if let Ok(true) = is_active_rust_script(&explicit_path) {
             // Run the child process in a separate thread to allow Ctrl+C handling
             let handle = thread::spawn(move || {
