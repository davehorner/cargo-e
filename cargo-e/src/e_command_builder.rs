--- conflicted
+++ resolved
@@ -1442,11 +1442,7 @@
                 let pnpm =
                     crate::e_installer::check_pnpm_and_install(manifest_dir).unwrap_or_else(|_| {
                         eprintln!("Error: Unable to check pnpm dependencies.");
-<<<<<<< HEAD
-                        PathBuf::new() 
-=======
                         PathBuf::new()
->>>>>>> 728ea180
                     });
                 if pnpm == PathBuf::new() {
                     crate::e_installer::check_npm_and_install(manifest_dir).unwrap_or_else(|_| { 
