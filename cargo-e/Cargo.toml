--- conflicted
+++ resolved
@@ -1,10 +1,6 @@
 [package]
 name = "cargo-e"
-<<<<<<< HEAD
-version = "0.2.13"
-=======
 version = "0.2.14"
->>>>>>> 526fcd93
 edition = "2021"
 rust-version = "1.85.1"
 description = "e is for Example. A command-line tool for running and exploring source, examples, and binaries from Rust projects. It will run the first example, if no options are given."
