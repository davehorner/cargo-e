--- conflicted
+++ resolved
@@ -4,11 +4,7 @@
 
 <!-- Version notice -->
 <p style="font-style: italic; color: #ccc; margin-top: 0.5em;">
-<<<<<<< HEAD
-  You are reading documentation version <span id="doc-version" style="color: white;">0.1.8</span>.
-=======
   You are reading documentation version <span id="doc-version" style="color: white;">0.1.10</span>.
->>>>>>> 21cf0b66
   If this does not match the version displayed above, then you're not reading the latest documentation!
 </p>
 <img id="screenshot"
@@ -232,11 +228,7 @@
 
 <!-- Version notice -->
 <p style="font-style: italic; color: #ccc; margin-top: 0.5em;">
-<<<<<<< HEAD
-  You are reading documentation version <span id="doc-version" style="color: white;">0.1.8</span>.
-=======
   You are reading documentation version <span id="doc-version" style="color: white;">0.1.10</span>.
->>>>>>> 21cf0b66
   If this does not match the version displayed above, then you're not reading the latest documentation!
 </p>
 
