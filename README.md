<a href="https://crates.io/crates/cargo-e" rel="nofollow noopener noreferrer">
  <img src="https://img.shields.io/crates/v/cargo-e.svg" alt="Crates.io">
</a>

<!-- Version notice -->
<p style="font-style: italic; color: #ccc; margin-top: 0.5em;">
<<<<<<< HEAD
  You are reading documentation version <span id="doc-version" style="color: white;">0.2.13</span>.
=======
  You are reading documentation version <span id="doc-version" style="color: white;">0.2.14</span>.
>>>>>>> 526fcd93
  If this does not match the version displayed above, then you're not reading the latest documentation.
</p>
<img id="screenshot"
     src="https://raw.githubusercontent.com/davehorner/cargo-e/refs/heads/develop/documents/media/screenshot-cargo-e.webp"
     alt="Cargo-e Screenshot" title="Cargo-e running in terminal"
     onload="
       // When the image loads (which happens locally), check if we're not on GitHub.
       if (!window.location.hostname.includes('github') && !this.dataset.messageInserted) {
         this.insertAdjacentHTML('afterend', ' <div style=\'color: #ccc; font-style: italic;\'>See the <a href=\'https://github.com/davehorner/cargo-e\' target=\'_blank\'>GitHub repository</a> for more details.</div>');
         this.dataset.messageInserted = 'true';
       }
     "
     onerror="
       // First error: if remote image fails, try loading the local image.
       if (this.src.indexOf('../media/screenshot-cargo-e.webp') === -1) {
         this.onerror = this.onerror;
         this.src = '../media/screenshot-cargo-e.webp';
       } else if (!window.location.hostname.includes('github')) {
         // If the local image also fails and we're not on GitHub, insert the fallback message.
         this.insertAdjacentHTML('afterend', ' <div style=\'color: #ccc; font-style: italic;\'>See the <a href=\'https://github.com/davehorner/cargo-e\' target=\'_blank\'>GitHub repository</a> for more details.</div>');
       }
     ">


e is for Example. `cargo-e` is a Cargo subcommand for running and exploring examples, binaries, and source code in Rust projects. Unlike `cargo run --example`, it executes the example directly if only one exists.

## Most Important Features
- Runs a single example automatically when only one example is defined.
- Supports examples in different locations (bins, workspaces, etc.), detects [tauri](https://github.com/tauri-apps/tauri), [dioxus](https://github.com/DioxusLabs/dioxus), and [leptos](https://github.com/leptos-rs/leptos) projects/examples.
- **`cargo-e` as an Example:**  
  `cargo-e` itself serves as a practical example of an attempt to write a well-managed Rust project. It adopts conventional commits and adheres to [SemVer](https://semver.org/). The project leverages GitHub Actions to automate releases, generate a [CHANGELOG](CHANGELOG.md), and handle versioning via [release-plz](https://release-plz.dev/docs/github/quickstart). As a learning vehicle for its creator, `cargo-e` also provides a model for others interested in effective coding and project management practices.

## Quick Start

```sh
  cargo install cargo-e
  cd cool_examples
  cargo e
```


## Overview

**`cargo-e`** makes it easy to run and explore sample code from your Rust projects. Whether you are working with built-in examples, extended samples, or binaries, `cargo-e` provides a unified interface to quickly launch your code, inspect its structure, and integrate with editors/tools.

## Features
- **runs the default example if there is only one example defined.**
- **ai summarization:** info or 'i' sends the example code for summarization; including a YES or NO answer on if the code is safe to run.  Interactive follow up questions may be asked to allow for concept/code exploration.
- **partial search for matching:** If an explicit name isn't found, a case-insensitive partial search is performed to list matching targets for user selection. one command for binaries and examples.
- **rust-script/scriptisto:** If an explicit name is a file, the first line is checked for a valid bang # [rust-script](https://github.com/fornwall/rust-script)/[scriptisto](https://github.com/igor-petruk/scriptisto).  `cargo e` runs your scripts and is less typing.
- **framework sample support:** detects [tauri](https://github.com/tauri-apps/tauri), [dioxus](https://github.com/DioxusLabs/dioxus), [leptos](https://github.com/leptos-rs/leptos) projects; running the target calls the associated framework runner.
- **seamless sample execution:** Run built-in examples and extended samples (located in the `examples` directory) with a simple command. Improved discoverability of examples and binaries, even across workspaces.
- **automatic required feature detection:** Examples and binaries marked with required features will automatically have those features applied. `cargo-e` takes care of that hassle for you.
- **complete view of all targets:** Not just for binaries and examples. Tests and bench targets too.
- **interactive terminal UI (TUI):** Optionally launch a feature-rich, interactive interface for browsing and selecting targets. (-t option)
- **[vscode](https://github.com/microsoft/vscode) integration:** Jump directly into your source `code` and navigate to the `fn main` entry point automatically. ('e' key in TUI)
- **[bacon](https://github.com/Canop/bacon) integration:** Run `bacon` on your project/example. ('b' key in TUI)
- **workspace integration:** Automatically detects and uses workspace manifests for multi-crate projects. (-w option)
- **configurable behavior:** – Optional equivalent mode – `cargo-e` can behave identically to `cargo run --example` with bare minimum dependency
- **cargo and target stderr and stdout filtering:** `-f` sends all output from cargo and the target through a filter to determine accurate timing when `--run-all` is specified.  cargo warnings and errors are rewritten to be more concise, numbered, and timed format. Errors are written in realtime and a table of errors is displayed conviently at the end of output,  file references are all absolute and fully specified so your ctrl+clicks take you there.  If you require a terminal, don't use `-f`, and your output will be unfiltered.
- **subcommands:** you may find that you like the rewritten cargo output and the additional detail provided in `-f` filtering.  Specify a `-s` subcommand to run a subcommand other than the default `run` that `cargo-e` uses normally.
  
## Introduction

When using `cargo run --example` in a project with a single example, Cargo does not execute the example. Instead of running the obvious example, it displays that there is one example available. This behavior differs from that of `cargo run`, which automatically runs the default build target without requiring additional arguments.

If you read `cargo --help`, you'll notice short keys such as `r` for run and `b` for build. **`cargo-e`** fills the `e` gap by serving as a dedicated tool for examples. It functions similarly to `cargo run --example`; it takes the example name and passes arguments just like `--example`, but with the added benefit that it will automatically run the single example if that is the only one defined.

Running the single example if there is only one example defined is a primary feature of `cargo-e`; it's what brought about this project. `--example` and `--bin` are often parsed, so changing Cargo's behavior is out of the question. In fact, this tool relies upon `--example` returning the list of examples instead of running the single example.

Projects organize examples in different ways – some using binaries, others placing them in an `examples` directory – `cargo-e` helps navigate and execute targets across diverse structures. Whether your project uses bins, examples, or even workspace configurations, `cargo-e` unifies these scenarios and simplifies the process of running and exploring your sample code.

## Installation

Install `cargo-e` via Cargo:

```bash
cargo install cargo-e
```

Install `cargo-e` via git:

```bash
git clone https://github.com/davehorner/cargo-e 
cd cargo-e
cargo install --path .
```

## Usage

Run an example directly from your project:

```bash
cargo e [OPTIONS] [EXAMPLE] [-- extra arguments]
```

If there is only one example, it will run that example, did I mention that already?

### Command-line Options

- `-t, --tui`  
  Launch the interactive terminal UI for selecting an example or binary.
  
- `-w, --workspace`  
  Use the workspace manifest (the root `Cargo.toml` of your workspace) instead of the current directory.

- `-W, --wait <seconds>`  
  Specify how many seconds to wait after the target process finishes so you can view its output.

### Examples

- **Run a specific example:**

  ```bash
  cargo e my_example -- --flag1 value1
  ```

- **Launch the TUI:**

  ```bash
  cargo e --tui
  ```

- **Use workspace mode:**
  ```bash
  cargo e --workspace
  ```

- **Partial Searches**
  
  ```bash
  cargo e wgpu
  builtin: rust/nannou/Cargo.toml
  0 built-in examples (213 alternatives: 208 examples, 5 binaries).
  error: 0 named 'wgpu' found in examples or binaries.
  partial search results for 'wgpu':
    1: [ex.] wgpu_compute_shader
    2: [ex.] wgpu_image
    3: [ex.] wgpu_image_sequence
    4: [ex.] wgpu_instancing
    5: [ex.] wgpu_teapot
    6: [ex.] wgpu_teapot_camera
    7: [ex.] wgpu_triangle
    8: [ex.] wgpu_triangle_raw_frame
  * == # to run, tui, e<#> edit, 'q' to quit (waiting 5 seconds)
  ```
- **Run All**
  
  Execute all discovered examples or binaries in your project in a single run.  Use a partial search to run only those matching targets.
  ```bash
  cargo e --run-all --quiet --release [partial_search_term]
  ```
  `--run-all` by itself (without a numeric value) 

     will set the run mode to "forever"—meaning each target is allowed to run until it terminates naturally.

  `--run-all 10`
    
     means that each target will be run for 10 seconds. After 10 seconds, Cargo-e will prompt for a key press; if no key is pressed (or if a non-quit key is pressed), the running process will be killed, and the next target is started.

- **Other flags**

  `--release`
    When specified, Cargo-e passes the --release flag to the underlying Cargo command so that the samples are built and run in release mode. This can significantly improve performance.

  `--quiet`
    When specified, Cargo-e passes the --quiet flag and automatically adjusts the environment (by appending -Awarnings to RUSTFLAGS) so that compilation output and warnings are suppressed during the run. This creates a cleaner output, focusing solely on the sample's runtime behavior.

  `--help`
    Displays detailed help information. Use the -h option for additional details on all available flags.

## Features and Configuration

`cargo-e` leverages Cargo's feature flags to provide fine-grained control over the included components and dependencies. Using conditional compilation whenever possible, the dependency tree remains lean by including only what is necessary.

- **Default Features:**  
  Building `cargo-e` without specifying additional features enables the `tui` and `concurrent` features by default. Terminal UI support is provided via `crossterm` and `ratatui`, while concurrency support is offered through `threadpool`.

- **Optional and Platform-Specific Features:**  
  - **`windows`**: Includes Windows-specific dependencies to enhance compatibility on Windows systems and to limit unneeded energy, time, space on bloat.  
  - **`equivalent`**: Functions as an alias/shortcut for `--example` without enabling extra features.

- **Customizing the Build:**  
  Default features may be disabled using `--no-default-features`, and desired features can be enabled using `--features`. For example:

  ```bash
  cargo build --no-default-features --features tui
  ```
## Want to stop the version check prompts and queries?
By default, cargo-e bundles the [e_crate_version_checker](addendum/e_crate_version_checker) crate through the "check-version" feature. This means that when you run cargo-e, it performs a version check on startup and prompts you if a newer version is available. This helps keep you informed about the latest and greatest, but it also serves as a safeguard to prevent legacy builds from being used inadvertently. It may feel intrusive or annoying for some.

If you prefer to avoid that automatic version check, additional output, delay, and process, you can disable the default features during installation and then re-enable only the ones you want (like "tui", "concurrent", "funny-docs", "uses_reqwest", and "uses_serde"). Use the following command:

```bash
cargo install cargo-e --no-default-features --features "tui concurrent funny-docs uses_reqwest uses_serde"
```
This command installs cargo-e without the "check-version" feature, ensuring that no version check or upgrade prompt occurs at runtime. The funny-docs are a joke to be filled in.  The joke is that a user would actually open `rust docs --open` and read the funny or find a guide worth reading.  It is the default docs.  Did you read the guide?

Note: Disabling the version check means you forgo a mechanism designed to ensure that you’re not using less desirable builds.

## Work Arounds for Cargo

- **workspace package believes it's in a workspace when it's not**
  - [auto-resolve-workspace-errors.md](documents/auto-resolve-workspace-errors.md)


## Prior Art and Alternative Approaches

Several tools and techniques have been developed to ease the exploration and execution of example code in Rust projects:

- **Built-in Cargo Support:**  
  
    Cargo provides support for running examples with the `cargo run --example` command. However, this approach places the example at the level of an option, requiring users to type out a longer command—at least 19 characters per invocation—and, in many cases, two separate invocations (one for seeing and another to actually do). This extra keystroke overhead can make the process less efficient for quick experimentation.

- **cargo-examples:**  
  
  The [cargo-examples](https://github.com/richardhozak/cargo-examples) project offers another approach to handling examples in Rust projects. It focuses on running all the examples in alphabetical order with options to start from a point in the list.  Simplifying the execution of example code, demonstrating a similar intent to cargo-e by reducing the overhead of managing example invocations.
    

    It handles various example structures:
    - **Single-file examples:** Located directly as `<project>/examples/foo.rs`
    - **Multi-file examples:** Structured as `<project>/examples/bar/main.rs`
    - **Manifest-based examples:** Defined in `Cargo.toml` using the `[[example]]` configuration
    - **Subproject examples:** Examples in subdirectories containing their own `Cargo.toml`, which standard Cargo commands cannot run out-of-the-box.
  
    - **Efficient Execution:**  
      Examples are run in alphabetical order, and the tool provides options such as `--from` to start execution at a specific example. This reduces the need for multiple long invocations and simplifies the workflow.

- **cargo-play:**  
              
  The [cargo-play](https://crates.io/crates/cargo-play) tool is designed to run Rust code files without  the need to manually set up a Cargo project, streamlining rapid prototyping and experimentation.
  
## The Wild West of Code Organization

Many developers create their own custom scripts or tools to expose examples and binaries, leading to several issues:

  - **Inconsistency Across Projects:** Each project tends to have its own unique implementation. This inconsistency means that even though some crates offer excellent examples, these examples are often hidden or not uniformly accessible to users.
  - **Hidden Valuable Examples:** Custom solutions may showcase wonderful, context-specific examples, but their lack of standardization makes them difficult to discover without prior knowledge of the project’s internal tooling.
  - **Extra Compilation and Maintenance Effort:** These ad-hoc methods usually require additional effort to compile and manage. The time spent on maintaining such tools often exceeds their practical benefits.
  - **Safety Concerns When Executing Code:** Custom scripts may have hard-coded paths, exceptional test cases, or other assumptions specific to a developer’s environment. As a result, running every test, binary, or example without careful vetting can introduce risks. The lack of uniform safety checks means that it's not always safe to execute all available code without considering these potential pitfalls.

  While a unified tool like **`cargo-e`** may not eliminate every security concern, it mitigates some risks by providing a more predictable and consistent interface for running other people's code (`OPC`). This helps developers avoid the common pitfalls associated with individually maintained scripts and ad-hoc solutions.

## Keep your Zoo out of our Namespace

   - [src](https://crates.io/crates/src) - manage your personal zoo of repositories.
   - [rg](https://crates.io/crates/rg) - you don't want this crate

   These two crates are ridiculous and deserve special mention - as of 2025-03-10.
  
   - src has 27,876 downloads.
   - rg has 13,369 downloads.

   This is the stuff that makes cargo rust a dangerous place to play and I do not recommend blindly running every crate's `fn main`.  Both `src` and `rg` have gotten me.  Another time when I mistakenly installed something, the crate told me to take a long walk in so many words.  report or complain; be thankful you still own your hardware and data, but that's 40K people who are being exposed to a `Zoo`.  It's reason enough to not leave cargo enabled by default.  I'll type `cargo` when I mean to type `git`.  27,876 downloads in five years.


   A name for a common `src` folder or rust based program and walk away.
   I don't know that it's squatting; its worse than that.  `src` has 7 versions. `rg` 3.
   
   `this`, coming from someone trying to define the short 'e' cargo subcommand.

   `nvm` the the short code zOoo.  not everything is an example.  watch those fingers.  

## Not a Digital Junk Drawer

  Crates can easily become digital junk drawers—random directories and executables thrown around like confetti. When developers adopt the "stick it anywhere" with no annotation/metadata, the result is a cluttered mess of custom scripts and ad-hoc tools that expose testers systems to risk by just running everything.

## Embracing Cargo’s Convention

  When you bypass Cargo’s metadata-driven approach by using custom, ad-hoc methods, you lose the inherent benefits that come from a well-defined project structure that follow some convention. Cargo.toml encapsulates critical metadata—like dependency management, versioning, and build instructions—that ensures consistency and predictability across Rust projects.

## Contributing

  Contributions are welcome! If you have suggestions or improvements, feel free to open an issue or submit a pull request.

## License

  This project is dual-licensed under the MIT License or the Apache License (Version 2.0), at your option.

## Acknowledgements

- Built with the power of the Rust ecosystem and libraries like [clap](https://crates.io/crates/clap), [crossterm](https://crates.io/crates/crossterm) (optional), and [ratatui](https://crates.io/crates/ratatui) (optional).
- Special thanks to the Rust community and all contributors for their continued support.

[![cargo-e_walkthru](https://github.com/davehorner/cargo-e_walkthrus/blob/main/cargo-e_walkthru_nu-ansi-term.gif?raw=true)](https://github.com/davehorner/cargo-e_walkthrus/tree/main)


<a href="https://crates.io/crates/cargo-e" rel="nofollow noopener noreferrer">
  <img src="https://img.shields.io/crates/v/cargo-e.svg" alt="Crates.io">
</a>

<!-- Version notice -->
<p style="font-style: italic; color: #ccc; margin-top: 0.5em;">
<<<<<<< HEAD
  You are reading documentation version <span id="doc-version" style="color: white;">0.2.13</span>.
=======
  You are reading documentation version <span id="doc-version" style="color: white;">0.2.14</span>.
>>>>>>> 526fcd93
  If this does not match the version displayed above, then you're not reading the latest documentation.
</p>

## Addendum

- [documents/1_Cool_Examples_With_Cargo_e.md](https://github.com/davehorner/cargo-e/blob/develop/documents/1_Cool_Examples_With_Cargo_e.md)

- HORNER EXAMPLE 1: 
  [examples/funny_examples.rs](https://github.com/davehorner/cargo-e/blob/develop/examples/funny_example.rs)

- HORNER EXAMPLE 2: 
  [addendum/e_crate_version_checker/src/main.rs](https://github.com/davehorner/cargo-e/blob/develop/addendum/e_crate_version_checker/src/main.rs)

- HORNER EXAMPLE 3: 
  [addenda/e_update_readme/src/bin/e_update_readme.rs](https://github.com/davehorner/cargo-e/tree/develop/addenda/e_update_readme)<|MERGE_RESOLUTION|>--- conflicted
+++ resolved
@@ -4,11 +4,7 @@
 
 <!-- Version notice -->
 <p style="font-style: italic; color: #ccc; margin-top: 0.5em;">
-<<<<<<< HEAD
-  You are reading documentation version <span id="doc-version" style="color: white;">0.2.13</span>.
-=======
   You are reading documentation version <span id="doc-version" style="color: white;">0.2.14</span>.
->>>>>>> 526fcd93
   If this does not match the version displayed above, then you're not reading the latest documentation.
 </p>
 <img id="screenshot"
@@ -302,11 +298,7 @@
 
 <!-- Version notice -->
 <p style="font-style: italic; color: #ccc; margin-top: 0.5em;">
-<<<<<<< HEAD
-  You are reading documentation version <span id="doc-version" style="color: white;">0.2.13</span>.
-=======
   You are reading documentation version <span id="doc-version" style="color: white;">0.2.14</span>.
->>>>>>> 526fcd93
   If this does not match the version displayed above, then you're not reading the latest documentation.
 </p>
 
